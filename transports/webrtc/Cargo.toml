[package]
name = "libp2p-webrtc"
version = "0.1.0"
authors = ["Parity Technologies <admin@parity.io>"]
description = "WebRTC transport for libp2p"
repository = "https://github.com/libp2p/rust-libp2p"
license = "MIT"
edition = "2021"
keywords = ["peer-to-peer", "libp2p", "networking"]
categories = ["network-programming", "asynchronous"]

[dependencies]
asynchronous-codec = "0.6"
async-trait = "0.1"
bytes = "1"
fnv = "1.0"
futures = "0.3"
futures-lite = "1"
futures-timer = "3"
hex = "0.4"
if-watch = "0.2"
libp2p-core = { version = "0.35.0", path = "../../core", default-features = false  }
libp2p-noise = { version = "0.38.0", path = "../../transports/noise" }
log = "0.4"
multihash = { version = "0.16", default-features = false, features = ["sha2"] }
<<<<<<< HEAD
pin-project = "1.0.0"
prost = "0.10"
prost-codec = { version = "0.1", path = "../../misc/prost-codec" }
=======
>>>>>>> 63996274
rand = "0.8"
serde = { version = "1.0", features = ["derive"] }
stun = "0.4"
thiserror = "1"
tinytemplate = "1.2"
tokio-crate = { package = "tokio", version = "1.18", features = ["net"]}
<<<<<<< HEAD
# TODO: Needed?
tokio-util = { version = "0.7", features = ["compat"] }
webrtc = { version = "0.4.0", git = "https://github.com/webrtc-rs/webrtc.git" }
webrtc-data = { version = "0.4.0", git = "https://github.com/webrtc-rs/data.git" }
webrtc-ice = "0.7.0"
webrtc-sctp = "0.5.0"
webrtc-util = { version = "0.5.4", default-features = false, features = ["conn", "vnet", "sync"] }
=======
webrtc = "0.4.0"
>>>>>>> 63996274

[build-dependencies]
prost-build = "0.10"

[dev-dependencies]
anyhow = "1.0"
env_logger = "0.9"
libp2p = { path = "../..", features = ["request-response"], default-features = false }
rand_core = "0.5"
rcgen = "0.9"
quickcheck = "1"
unsigned-varint = { version = "0.7", features = ["asynchronous_codec"] }
asynchronous-codec = { version = "0.6" }<|MERGE_RESOLUTION|>--- conflicted
+++ resolved
@@ -23,32 +23,19 @@
 libp2p-noise = { version = "0.38.0", path = "../../transports/noise" }
 log = "0.4"
 multihash = { version = "0.16", default-features = false, features = ["sha2"] }
-<<<<<<< HEAD
-pin-project = "1.0.0"
-prost = "0.10"
-prost-codec = { version = "0.1", path = "../../misc/prost-codec" }
-=======
->>>>>>> 63996274
+prost = "0.11"
+prost-codec = { version = "0.2", path = "../../misc/prost-codec" }
 rand = "0.8"
 serde = { version = "1.0", features = ["derive"] }
 stun = "0.4"
 thiserror = "1"
 tinytemplate = "1.2"
 tokio-crate = { package = "tokio", version = "1.18", features = ["net"]}
-<<<<<<< HEAD
-# TODO: Needed?
 tokio-util = { version = "0.7", features = ["compat"] }
-webrtc = { version = "0.4.0", git = "https://github.com/webrtc-rs/webrtc.git" }
-webrtc-data = { version = "0.4.0", git = "https://github.com/webrtc-rs/data.git" }
-webrtc-ice = "0.7.0"
-webrtc-sctp = "0.5.0"
-webrtc-util = { version = "0.5.4", default-features = false, features = ["conn", "vnet", "sync"] }
-=======
 webrtc = "0.4.0"
->>>>>>> 63996274
 
 [build-dependencies]
-prost-build = "0.10"
+prost-build = "0.11"
 
 [dev-dependencies]
 anyhow = "1.0"

--- conflicted
+++ resolved
@@ -19,12 +19,8 @@
 hex = "0.4"
 if-watch = "3.0"
 libp2p-core = { version = "0.39.0", path = "../../core"  }
-<<<<<<< HEAD
 libp2p-noise = { version = "0.43.0", path = "../../transports/noise" }
-=======
-libp2p-noise = { version = "0.42.0", path = "../../transports/noise" }
 libp2p-identity = { version = "0.1.0", path = "../../identity" }
->>>>>>> 83c2aca2
 log = "0.4"
 multihash = { version = "0.17.0", default-features = false, features = ["sha2"] }
 quick-protobuf = "0.8"

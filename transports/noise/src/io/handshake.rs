--- conflicted
+++ resolved
@@ -170,45 +170,8 @@
     T: AsyncRead + Unpin,
 {
     let msg = recv(state).await?;
-<<<<<<< HEAD
-    let pb = payload_proto::NoiseHandshakePayload::decode(&msg[..])?;
-=======
-
     let mut reader = BytesReader::from_bytes(&msg[..]);
-    let mut pb_result = proto::NoiseHandshakePayload::from_reader(&mut reader, &msg[..]);
-
-    #[allow(deprecated)]
-    if pb_result.is_err() && state.legacy.recv_legacy_handshake {
-        // NOTE: This is support for legacy handshake payloads. As long as
-        // the frame length is less than 256 bytes, which is the case for
-        // all protobuf payloads not containing RSA keys, there is no room
-        // for misinterpretation, since if a two-bytes length prefix is present
-        // the first byte will be 0, which is always an unexpected protobuf tag
-        // value because the fields in the .proto file start with 1 and decoding
-        // thus expects a non-zero first byte. We will therefore always correctly
-        // fall back to the legacy protobuf parsing in these cases (again, not
-        // considering RSA keys, for which there may be a probabilistically
-        // very small chance of misinterpretation).
-        pb_result = pb_result.or_else(|e| {
-            if msg.len() > 2 {
-                let mut buf = [0, 0];
-                buf.copy_from_slice(&msg[..2]);
-                // If there is a second length it must be 2 bytes shorter than the
-                // frame length, because each length is encoded as a `u16`.
-                if usize::from(u16::from_be_bytes(buf)) + 2 == msg.len() {
-                    log::debug!("Attempting fallback legacy protobuf decoding.");
-                    let mut reader = BytesReader::from_bytes(&msg[2..]);
-                    proto::NoiseHandshakePayload::from_reader(&mut reader, &msg[2..])
-                } else {
-                    Err(e)
-                }
-            } else {
-                Err(e)
-            }
-        });
-    }
-    let pb = pb_result?;
->>>>>>> 83c2aca2
+    let pb = proto::NoiseHandshakePayload::from_reader(&mut reader, &msg[..])?;
 
     if !pb.identity_key.is_empty() {
         let pk = identity::PublicKey::from_protobuf_encoding(&pb.identity_key)?;
@@ -241,24 +204,11 @@
         pb.identity_sig = sig.clone()
     }
 
-<<<<<<< HEAD
-    let mut msg = Vec::with_capacity(pb.encoded_len());
-    pb.encode(&mut msg)
-        .expect("Vec<u8> provides capacity as needed");
-
-=======
     #[allow(deprecated)]
-    let mut msg = if state.legacy.send_legacy_handshake {
-        let mut msg = Vec::with_capacity(2 + pb.get_size());
-        msg.extend_from_slice(&(pb.get_size() as u16).to_be_bytes());
-        msg
-    } else {
-        Vec::with_capacity(pb.get_size())
-    };
+    let mut msg = Vec::with_capacity(pb.get_size());
 
     let mut writer = Writer::new(&mut msg);
     pb.write_message(&mut writer).expect("Encoding to succeed");
->>>>>>> 83c2aca2
     state.io.send(&msg).await?;
 
     Ok(())
@@ -275,24 +225,10 @@
         pb.identity_sig = sig.clone()
     }
 
-<<<<<<< HEAD
-    let mut msg = Vec::with_capacity(pb.encoded_len());
-    pb.encode(&mut msg)
-        .expect("Vec<u8> provides capacity as needed");
-
-=======
-    #[allow(deprecated)]
-    let mut msg = if state.legacy.send_legacy_handshake {
-        let mut msg = Vec::with_capacity(2 + pb.get_size());
-        msg.extend_from_slice(&(pb.get_size() as u16).to_be_bytes());
-        msg
-    } else {
-        Vec::with_capacity(pb.get_size())
-    };
+    let mut msg = Vec::with_capacity(pb.get_size());
 
     let mut writer = Writer::new(&mut msg);
     pb.write_message(&mut writer).expect("Encoding to succeed");
->>>>>>> 83c2aca2
     state.io.send(&msg).await?;
 
     Ok(())

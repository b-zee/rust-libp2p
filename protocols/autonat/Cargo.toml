--- conflicted
+++ resolved
@@ -28,10 +28,5 @@
 [dev-dependencies]
 async-std = { version = "1.10", features = ["attributes"] }
 env_logger = "0.9"
-<<<<<<< HEAD
-clap = {version = "3.1.6", features = ["derive"]}
-libp2p = { path = "../../meta/", features = ["full"] }
-=======
 clap = { version = "4.0.13", features = ["derive"] }
-libp2p = { path = "../..", features = ["full"] }
->>>>>>> d9a2e6c1
+libp2p = { path = "../../meta/", features = ["full"] }
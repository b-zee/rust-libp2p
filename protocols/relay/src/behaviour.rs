--- conflicted
+++ resolved
@@ -535,18 +535,6 @@
                 };
                 self.queued_actions.push_back(action.into());
             }
-<<<<<<< HEAD
-=======
-            handler::Event::CircuitReqReceiveFailed { error } => {
-                self.queued_actions.push_back(
-                    ToSwarm::GenerateEvent(Event::CircuitReqReceiveFailed {
-                        src_peer_id: event_source,
-                        error,
-                    })
-                    .into(),
-                );
-            }
->>>>>>> dcbc04e8
             handler::Event::CircuitReqDenied {
                 circuit_id,
                 dst_peer_id,

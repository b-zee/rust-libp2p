[workspace]
members = [
    "libp2p",
    "libp2p-core",
    "libp2p-swarm",
    "libp2p-swarm-derive",
    "misc/keygen",
    "misc/libp2p-metrics",
    "misc/multistream-select",
    "misc/prost-codec",
    "misc/quickcheck-ext",
<<<<<<< HEAD
    "misc/rw-stream-sink",
    "muxers/libp2p-mplex",
    "muxers/libp2p-yamux",
    "protocols/libp2p-autonat",
    "protocols/libp2p-dcutr",
    "protocols/libp2p-floodsub",
    "protocols/libp2p-gossipsub",
    "protocols/libp2p-identify",
    "protocols/libp2p-kad",
    "protocols/libp2p-mdns",
    "protocols/libp2p-ping",
    "protocols/libp2p-relay",
    "protocols/libp2p-rendezvous",
    "protocols/libp2p-request-response",
    "transports/libp2p-deflate",
    "transports/libp2p-dns",
    "transports/libp2p-noise",
    "transports/libp2p-plaintext",
    "transports/libp2p-pnet",
    "transports/libp2p-tcp",
    "transports/libp2p-uds",
    "transports/libp2p-wasm-ext",
    "transports/libp2p-websocket",
]
=======
    "muxers/mplex",
    "muxers/yamux",
    "muxers/test-harness",
    "protocols/dcutr",
    "protocols/autonat",
    "protocols/floodsub",
    "protocols/gossipsub",
    "protocols/rendezvous",
    "protocols/identify",
    "protocols/kad",
    "protocols/mdns",
    "protocols/ping",
    "protocols/relay",
    "protocols/request-response",
    "swarm",
    "swarm-derive",
    "transports/deflate",
    "transports/dns",
    "transports/noise",
    "transports/plaintext",
    "transports/pnet",
    "transports/tcp",
    "transports/uds",
    "transports/websocket",
    "transports/wasm-ext"
]

[[example]]
name = "chat"
required-features = ["full"]

[[example]]
name = "chat-tokio"
required-features = ["full"]

[[example]]
name = "file-sharing"
required-features = ["full"]

[[example]]
name = "gossipsub-chat"
required-features = ["full"]

[[example]]
name = "ipfs-private"
required-features = ["full"]

[[example]]
name = "ipfs-kad"
required-features = ["full"]

[[example]]
name = "ping"
required-features = ["full"]

[[example]]
name = "mdns-passive-discovery"
required-features = ["full"]

[[example]]
name = "distributed-key-value-store"
required-features = ["full"]
>>>>>>> 4d4833f8
<|MERGE_RESOLUTION|>--- conflicted
+++ resolved
@@ -9,10 +9,10 @@
     "misc/multistream-select",
     "misc/prost-codec",
     "misc/quickcheck-ext",
-<<<<<<< HEAD
     "misc/rw-stream-sink",
     "muxers/libp2p-mplex",
     "muxers/libp2p-yamux",
+    "muxers/test-harness",
     "protocols/libp2p-autonat",
     "protocols/libp2p-dcutr",
     "protocols/libp2p-floodsub",
@@ -33,68 +33,4 @@
     "transports/libp2p-uds",
     "transports/libp2p-wasm-ext",
     "transports/libp2p-websocket",
-]
-=======
-    "muxers/mplex",
-    "muxers/yamux",
-    "muxers/test-harness",
-    "protocols/dcutr",
-    "protocols/autonat",
-    "protocols/floodsub",
-    "protocols/gossipsub",
-    "protocols/rendezvous",
-    "protocols/identify",
-    "protocols/kad",
-    "protocols/mdns",
-    "protocols/ping",
-    "protocols/relay",
-    "protocols/request-response",
-    "swarm",
-    "swarm-derive",
-    "transports/deflate",
-    "transports/dns",
-    "transports/noise",
-    "transports/plaintext",
-    "transports/pnet",
-    "transports/tcp",
-    "transports/uds",
-    "transports/websocket",
-    "transports/wasm-ext"
-]
-
-[[example]]
-name = "chat"
-required-features = ["full"]
-
-[[example]]
-name = "chat-tokio"
-required-features = ["full"]
-
-[[example]]
-name = "file-sharing"
-required-features = ["full"]
-
-[[example]]
-name = "gossipsub-chat"
-required-features = ["full"]
-
-[[example]]
-name = "ipfs-private"
-required-features = ["full"]
-
-[[example]]
-name = "ipfs-kad"
-required-features = ["full"]
-
-[[example]]
-name = "ping"
-required-features = ["full"]
-
-[[example]]
-name = "mdns-passive-discovery"
-required-features = ["full"]
-
-[[example]]
-name = "distributed-key-value-store"
-required-features = ["full"]
->>>>>>> 4d4833f8
+]
--- conflicted
+++ resolved
@@ -556,11 +556,6 @@
 #[cfg(test)]
 mod tests {
     use super::*;
-<<<<<<< HEAD
-=======
-    use crate::keep_alive;
-    use futures::AsyncRead;
->>>>>>> 87ab49e8
     use futures::AsyncWrite;
     use futures::{future, AsyncRead};
     use libp2p_core::upgrade::DeniedUpgrade;
@@ -574,19 +569,12 @@
             let max_negotiating_inbound_streams: usize = max_negotiating_inbound_streams.into();
 
             let mut connection = Connection::new(
-<<<<<<< HEAD
                 StreamMuxerBox::new(InfiniteStreamMuxer),
                 MockConnectionHandler::new(
                     Duration::from_secs(10),
                     max_negotiating_inbound_streams,
                 ),
                 None,
-=======
-                StreamMuxerBox::new(DummyStreamMuxer {
-                    counter: alive_substream_counter.clone(),
-                }),
-                keep_alive::ConnectionHandler,
->>>>>>> 87ab49e8
                 None,
             );
 
@@ -611,12 +599,8 @@
         let upgrade_timeout = Duration::from_secs(1);
         let mut connection = Connection::new(
             StreamMuxerBox::new(PendingStreamMuxer),
-<<<<<<< HEAD
-            MockConnectionHandler::new(upgrade_timeout.clone(), 2),
+            MockConnectionHandler::new(upgrade_timeout, 2),
             None,
-=======
-            MockConnectionHandler::new(upgrade_timeout),
->>>>>>> 87ab49e8
             None,
         );
 
